{% extends "base.html" %}

{% block title %}Автопроверка · Комнаты{% endblock %}

{% block content %}
<section class="hero-panel card">
  <div class="hero-panel__content">
    <span class="badge">Автоматизированная проверка</span>
    <h2>Контролируйте экспертизу материалов в едином окне</h2>
    <p>
<<<<<<< HEAD
      «Автопроверка» объединяет архивы с заданиями, шаблоны критериев и рабочие промпты.
      Каждая комната закрепляет исходные данные и сохраняет отчёты проверки.
=======
      Auto Checker собирает задания, шаблоны критериев и промпт для общения с моделью.
      Комната фиксирует контекст и помогает безошибочно подготовить итоговый отчёт.
>>>>>>> 432fa15a
    </p>
    <ul class="hero-panel__list">
      <li>Загружайте архивы с работами и шаблоны критериев в защищённом хранилище.</li>
      <li>Используйте согласованный промпт, чтобы модель формировала единые ответы.</li>
      <li>Получайте Excel-отчёт с подробными комментариями и признаками AI-происхождения.</li>
    </ul>
  </div>
  <div class="hero-panel__meta">
    <div class="stat">
      <span class="stat__value">{{ rooms|length }}</span>
      <span class="stat__label">активных комнат</span>
    </div>
<<<<<<< HEAD
=======
    <div class="stat">
      <span class="stat__value">{{ default_room_prompt|length }}</span>
      <span class="stat__label">символов в базовом промпте</span>
    </div>
>>>>>>> 432fa15a
    <p class="hero-panel__note">
      Создайте комнату, опишите задачу и запустите проверку — система сообщит о прогрессе онлайн.
    </p>
  </div>
</section>

<section class="grid-two">
  <form method="post" class="card form-card">
    <div class="form-card__header">
      <h3>Новая комната</h3>
      <p>Укажите название и контекст задания. Описание можно изменить позже.</p>
    </div>
    <div class="field">
      <label for="room-name">Название</label>
      <input
        id="room-name"
        type="text"
        name="name"
        required
        placeholder="Например, Экзамен по педагогике · поток 1"
      >
    </div>
    <div class="field">
      <label for="room-description">Краткое описание</label>
      <input
        id="room-description"
        type="text"
        name="description"
        placeholder="Факультет, формат, дата проведения"
      >
    </div>
    <button type="submit">Создать комнату</button>
  </form>

  <article class="card guidance-card">
<<<<<<< HEAD
    <h3>Как работает «Автопроверка»</h3>
=======
    <h3>Как работает Auto Checker</h3>
>>>>>>> 432fa15a
    <ol>
      <li>Загрузите архив с работами и при необходимости файл шаблона критериев.</li>
      <li>Уточните промпт: добавьте требования и ожидаемую структуру ответа.</li>
      <li>Запустите проверку. Панель прогресса покажет этапы и позволит скачать отчёт.</li>
    </ol>
    <p class="guidance-card__note">
      Платформа фиксирует историю запусков и хранит отчёты внутри комнаты.
    </p>
  </article>
</section>

<section class="card room-section">
  <div class="section-heading">
    <div>
      <h2>Активные комнаты</h2>
      <p class="section-subtitle">
        Здесь отображаются все пространства для проверки. Новые комнаты появляются вверху списка.
      </p>
    </div>
  </div>
  {% if rooms %}
    <div class="room-grid">
      {% for room in rooms %}
        <article class="room-tile">
          <div class="room-tile__header">
            <h3><a href="{{ url_for('main.room_detail', room_id=room.id) }}">{{ room.name }}</a></h3>
<<<<<<< HEAD
            <span class="room-tile__timestamp">Создана {{ format_moscow(room.created_at) }}</span>
=======
            <span class="room-tile__timestamp">Создана {{ room.created_at.strftime('%d.%m.%Y %H:%M') }}</span>
>>>>>>> 432fa15a
          </div>
          {% if room.description %}
            <p class="room-tile__description">{{ room.description }}</p>
          {% else %}
            <p class="room-tile__description muted">Добавьте описание, чтобы закрепить требования и материалы.</p>
          {% endif %}
          <div class="room-tile__actions">
            <a class="link-button" href="{{ url_for('main.room_detail', room_id=room.id) }}">Перейти в комнату</a>
          </div>
        </article>
      {% endfor %}
    </div>
  {% else %}
    <p class="empty-state">Комнаты ещё не созданы. Используйте форму выше, чтобы открыть первую сессию проверки.</p>
  {% endif %}
</section>

<section class="card prompt-card">
  <div class="section-heading">
    <h3>Промпт по умолчанию</h3>
    <p class="section-subtitle">
      Текст применяется при создании новой комнаты и служит отправной точкой для инструкций модели.
    </p>
  </div>
  <pre>{{ default_room_prompt }}</pre>
</section>
{% endblock %}<|MERGE_RESOLUTION|>--- conflicted
+++ resolved
@@ -8,13 +8,8 @@
     <span class="badge">Автоматизированная проверка</span>
     <h2>Контролируйте экспертизу материалов в едином окне</h2>
     <p>
-<<<<<<< HEAD
       «Автопроверка» объединяет архивы с заданиями, шаблоны критериев и рабочие промпты.
       Каждая комната закрепляет исходные данные и сохраняет отчёты проверки.
-=======
-      Auto Checker собирает задания, шаблоны критериев и промпт для общения с моделью.
-      Комната фиксирует контекст и помогает безошибочно подготовить итоговый отчёт.
->>>>>>> 432fa15a
     </p>
     <ul class="hero-panel__list">
       <li>Загружайте архивы с работами и шаблоны критериев в защищённом хранилище.</li>
@@ -27,13 +22,6 @@
       <span class="stat__value">{{ rooms|length }}</span>
       <span class="stat__label">активных комнат</span>
     </div>
-<<<<<<< HEAD
-=======
-    <div class="stat">
-      <span class="stat__value">{{ default_room_prompt|length }}</span>
-      <span class="stat__label">символов в базовом промпте</span>
-    </div>
->>>>>>> 432fa15a
     <p class="hero-panel__note">
       Создайте комнату, опишите задачу и запустите проверку — система сообщит о прогрессе онлайн.
     </p>
@@ -69,11 +57,7 @@
   </form>
 
   <article class="card guidance-card">
-<<<<<<< HEAD
     <h3>Как работает «Автопроверка»</h3>
-=======
-    <h3>Как работает Auto Checker</h3>
->>>>>>> 432fa15a
     <ol>
       <li>Загрузите архив с работами и при необходимости файл шаблона критериев.</li>
       <li>Уточните промпт: добавьте требования и ожидаемую структуру ответа.</li>
@@ -100,11 +84,7 @@
         <article class="room-tile">
           <div class="room-tile__header">
             <h3><a href="{{ url_for('main.room_detail', room_id=room.id) }}">{{ room.name }}</a></h3>
-<<<<<<< HEAD
             <span class="room-tile__timestamp">Создана {{ format_moscow(room.created_at) }}</span>
-=======
-            <span class="room-tile__timestamp">Создана {{ room.created_at.strftime('%d.%m.%Y %H:%M') }}</span>
->>>>>>> 432fa15a
           </div>
           {% if room.description %}
             <p class="room-tile__description">{{ room.description }}</p>
