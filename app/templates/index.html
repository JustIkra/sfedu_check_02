{% extends "base.html" %}

<<<<<<< HEAD
{% block title %}Система автоматизированной экспертизы · Комнаты{% endblock %}
=======
{% block title %}Автопроверка · Комнаты{% endblock %}
>>>>>>> 6ce64965

{% block content %}
<section class="hero-panel card">
  <div class="hero-panel__content">
<<<<<<< HEAD
    <span class="badge">Экспертная оценка</span>
    <h2>Управляйте экспертизой учебных материалов в едином окне</h2>
    <p>
      «Система автоматизированной экспертизы» аккумулирует архивы с заданиями, шаблоны критериев и рабочие промпты.
      Каждая комната фиксирует исходные данные и размещает итоговые отчёты экспертизы.
=======
    <span class="badge">Автоматизированная проверка</span>
    <h2>Контролируйте экспертизу материалов в едином окне</h2>
    <p>
      «Автопроверка» объединяет архивы с заданиями, шаблоны критериев и рабочие промпты.
      Каждая комната закрепляет исходные данные и сохраняет отчёты проверки.
>>>>>>> 6ce64965
    </p>
    <ul class="hero-panel__list">
      <li>Загружайте архивы с работами и шаблоны критериев в защищённом хранилище.</li>
      <li>Используйте согласованный промпт, чтобы модель формировала единые ответы.</li>
      <li>Получайте Excel-отчёт с подробными комментариями и признаками AI-происхождения.</li>
    </ul>
  </div>
  <div class="hero-panel__meta">
    <div class="stat">
      <span class="stat__value">{{ rooms|length }}</span>
      <span class="stat__label">активных комнат</span>
    </div>
    <p class="hero-panel__note">
<<<<<<< HEAD
      Создайте комнату, определите контекст задания и инициируйте обработку — система отобразит ход выполнения в режиме реального времени.
=======
      Создайте комнату, опишите задачу и запустите проверку — система сообщит о прогрессе онлайн.
>>>>>>> 6ce64965
    </p>
  </div>
</section>

<section class="grid-two">
  <form method="post" class="card form-card">
    <div class="form-card__header">
      <h3>Новая комната</h3>
<<<<<<< HEAD
      <p>Укажите наименование и краткое описание процедуры. Эти параметры доступны для редактирования.</p>
=======
      <p>Укажите название и контекст задания. Описание можно изменить позже.</p>
>>>>>>> 6ce64965
    </div>
    <div class="field">
      <label for="room-name">Название</label>
      <input
        id="room-name"
        type="text"
        name="name"
        required
        placeholder="Например, Экзамен по педагогике · поток 1"
      >
    </div>
    <div class="field">
      <label for="room-description">Краткое описание</label>
      <input
        id="room-description"
        type="text"
        name="description"
        placeholder="Факультет, формат, дата проведения"
      >
    </div>
    <button type="submit">Создать комнату</button>
  </form>

  <article class="card guidance-card">
<<<<<<< HEAD
    <h3>Порядок работы в «Системе автоматизированной экспертизы»</h3>
    <ol>
      <li>Загрузите архив с работами и, при необходимости, документ с критериями оценки.</li>
      <li>Скорректируйте промпт: обозначьте требования и ожидаемую структуру итоговых материалов.</li>
      <li>Инициируйте процедуру экспертизы. Панель прогресса отобразит этапы выполнения и предоставит доступ к отчёту.</li>
    </ol>
    <p class="guidance-card__note">
      Система сохраняет историю запусков и размещает сформированные отчёты в пределах соответствующей комнаты.
=======
    <h3>Как работает «Автопроверка»</h3>
    <ol>
      <li>Загрузите архив с работами и при необходимости файл шаблона критериев.</li>
      <li>Уточните промпт: добавьте требования и ожидаемую структуру ответа.</li>
      <li>Запустите проверку. Панель прогресса покажет этапы и позволит скачать отчёт.</li>
    </ol>
    <p class="guidance-card__note">
      Платформа фиксирует историю запусков и хранит отчёты внутри комнаты.
>>>>>>> 6ce64965
    </p>
  </article>
</section>

<section class="card room-section">
  <div class="section-heading">
    <div>
      <h2>Активные комнаты</h2>
      <p class="section-subtitle">
<<<<<<< HEAD
        Здесь отображаются все пространства для экспертизы. Новые комнаты размещаются в верхней части перечня.
=======
        Здесь отображаются все пространства для проверки. Новые комнаты появляются вверху списка.
>>>>>>> 6ce64965
      </p>
    </div>
  </div>
  {% if rooms %}
    <div class="room-grid">
      {% for room in rooms %}
        <article class="room-tile">
          <div class="room-tile__header">
            <h3><a href="{{ url_for('main.room_detail', room_id=room.id) }}">{{ room.name }}</a></h3>
            <span class="room-tile__timestamp">Создана {{ format_moscow(room.created_at) }}</span>
          </div>
          {% if room.description %}
            <p class="room-tile__description">{{ room.description }}</p>
          {% else %}
            <p class="room-tile__description muted">Добавьте описание, чтобы закрепить требования и материалы.</p>
          {% endif %}
          <div class="room-tile__actions">
            <a class="link-button" href="{{ url_for('main.room_detail', room_id=room.id) }}">Перейти в комнату</a>
          </div>
        </article>
      {% endfor %}
    </div>
  {% else %}
<<<<<<< HEAD
    <p class="empty-state">Комнаты ещё не созданы. Используйте форму выше, чтобы инициировать первую процедуру экспертизы.</p>
=======
    <p class="empty-state">Комнаты ещё не созданы. Используйте форму выше, чтобы открыть первую сессию проверки.</p>
>>>>>>> 6ce64965
  {% endif %}
</section>

<section class="card prompt-card">
  <div class="section-heading">
    <h3>Промпт по умолчанию</h3>
    <p class="section-subtitle">
      Текст применяется при создании новой комнаты и служит отправной точкой для инструкций модели.
    </p>
  </div>
  <pre>{{ default_room_prompt }}</pre>
</section>
{% endblock %}<|MERGE_RESOLUTION|>--- conflicted
+++ resolved
@@ -1,27 +1,15 @@
 {% extends "base.html" %}
 
-<<<<<<< HEAD
 {% block title %}Система автоматизированной экспертизы · Комнаты{% endblock %}
-=======
-{% block title %}Автопроверка · Комнаты{% endblock %}
->>>>>>> 6ce64965
 
 {% block content %}
 <section class="hero-panel card">
   <div class="hero-panel__content">
-<<<<<<< HEAD
     <span class="badge">Экспертная оценка</span>
     <h2>Управляйте экспертизой учебных материалов в едином окне</h2>
     <p>
       «Система автоматизированной экспертизы» аккумулирует архивы с заданиями, шаблоны критериев и рабочие промпты.
       Каждая комната фиксирует исходные данные и размещает итоговые отчёты экспертизы.
-=======
-    <span class="badge">Автоматизированная проверка</span>
-    <h2>Контролируйте экспертизу материалов в едином окне</h2>
-    <p>
-      «Автопроверка» объединяет архивы с заданиями, шаблоны критериев и рабочие промпты.
-      Каждая комната закрепляет исходные данные и сохраняет отчёты проверки.
->>>>>>> 6ce64965
     </p>
     <ul class="hero-panel__list">
       <li>Загружайте архивы с работами и шаблоны критериев в защищённом хранилище.</li>
@@ -35,11 +23,7 @@
       <span class="stat__label">активных комнат</span>
     </div>
     <p class="hero-panel__note">
-<<<<<<< HEAD
       Создайте комнату, определите контекст задания и инициируйте обработку — система отобразит ход выполнения в режиме реального времени.
-=======
-      Создайте комнату, опишите задачу и запустите проверку — система сообщит о прогрессе онлайн.
->>>>>>> 6ce64965
     </p>
   </div>
 </section>
@@ -48,11 +32,7 @@
   <form method="post" class="card form-card">
     <div class="form-card__header">
       <h3>Новая комната</h3>
-<<<<<<< HEAD
       <p>Укажите наименование и краткое описание процедуры. Эти параметры доступны для редактирования.</p>
-=======
-      <p>Укажите название и контекст задания. Описание можно изменить позже.</p>
->>>>>>> 6ce64965
     </div>
     <div class="field">
       <label for="room-name">Название</label>
@@ -77,7 +57,6 @@
   </form>
 
   <article class="card guidance-card">
-<<<<<<< HEAD
     <h3>Порядок работы в «Системе автоматизированной экспертизы»</h3>
     <ol>
       <li>Загрузите архив с работами и, при необходимости, документ с критериями оценки.</li>
@@ -86,16 +65,6 @@
     </ol>
     <p class="guidance-card__note">
       Система сохраняет историю запусков и размещает сформированные отчёты в пределах соответствующей комнаты.
-=======
-    <h3>Как работает «Автопроверка»</h3>
-    <ol>
-      <li>Загрузите архив с работами и при необходимости файл шаблона критериев.</li>
-      <li>Уточните промпт: добавьте требования и ожидаемую структуру ответа.</li>
-      <li>Запустите проверку. Панель прогресса покажет этапы и позволит скачать отчёт.</li>
-    </ol>
-    <p class="guidance-card__note">
-      Платформа фиксирует историю запусков и хранит отчёты внутри комнаты.
->>>>>>> 6ce64965
     </p>
   </article>
 </section>
@@ -105,11 +74,7 @@
     <div>
       <h2>Активные комнаты</h2>
       <p class="section-subtitle">
-<<<<<<< HEAD
         Здесь отображаются все пространства для экспертизы. Новые комнаты размещаются в верхней части перечня.
-=======
-        Здесь отображаются все пространства для проверки. Новые комнаты появляются вверху списка.
->>>>>>> 6ce64965
       </p>
     </div>
   </div>
@@ -133,11 +98,7 @@
       {% endfor %}
     </div>
   {% else %}
-<<<<<<< HEAD
     <p class="empty-state">Комнаты ещё не созданы. Используйте форму выше, чтобы инициировать первую процедуру экспертизы.</p>
-=======
-    <p class="empty-state">Комнаты ещё не созданы. Используйте форму выше, чтобы открыть первую сессию проверки.</p>
->>>>>>> 6ce64965
   {% endif %}
 </section>
 
