--- conflicted
+++ resolved
@@ -93,7 +93,6 @@
           {% endif %}
           <div class="room-tile__actions">
             <a class="link-button" href="{{ url_for('main.room_detail', room_id=room.id) }}">Перейти в комнату</a>
-<<<<<<< HEAD
             <form
               method="post"
               action="{{ url_for('main.delete_room', room_id=room.id) }}"
@@ -102,8 +101,6 @@
             >
               <button type="submit" class="ghost danger">Удалить</button>
             </form>
-=======
->>>>>>> f4aa9544
           </div>
         </article>
       {% endfor %}
