--- conflicted
+++ resolved
@@ -270,12 +270,8 @@
         flash(message, "info")
         return redirect(url_for("main.room_detail", room_id=room.id))
 
-<<<<<<< HEAD
     dataset_name = Path(dataset).name
     workspace_dir = storage / "workspace" / _workspace_slug(dataset_name)
-=======
-    workspace_dir = storage / "workspace" / _workspace_slug(dataset)
->>>>>>> e0e9ef06
     if workspace_dir.exists():
         shutil.rmtree(workspace_dir)
 
