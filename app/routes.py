import os
import shutil
import uuid
import zipfile
from datetime import timezone
from pathlib import Path
from unicodedata import normalize
from zoneinfo import ZoneInfo

from flask import (
    Blueprint,
    abort,
    current_app,
    flash,
    jsonify,
    redirect,
    render_template,
    request,
    send_from_directory,
    url_for,
)
<<<<<<< HEAD
from werkzeug.utils import secure_filename
=======
>>>>>>> 6ce64965
from .default_prompts import DEFAULT_ROOM_PROMPT
from .models import Room
from . import db
from .background import ActiveJobError, job_manager


bp = Blueprint("main", __name__)


def init_app(app):
    app.register_blueprint(bp)


def _room_storage(room_id: str) -> Path:
    storage = Path(current_app.config["DATA_STORAGE"]) / room_id
    uploads = storage / "uploads"
    templates = storage / "templates"
    uploads.mkdir(parents=True, exist_ok=True)
    templates.mkdir(parents=True, exist_ok=True)
    return storage


def _preserve_upload_name(original_name: str, allowed_suffixes: set[str], fallback: str) -> str:
    """Return a safe filename while keeping the original Unicode characters."""

    candidate = Path(original_name or "").name
    candidate = normalize("NFC", candidate.replace("\x00", ""))
    candidate = candidate.replace("/", "_").replace("\\", "_").strip()

    if not candidate or candidate in {".", ".."}:
        candidate = fallback

    suffix = Path(candidate).suffix.lower()
    if suffix not in allowed_suffixes:
        raise ValueError(suffix)

    return candidate


<<<<<<< HEAD
def _workspace_slug(filename: str, fallback: str = "archive") -> str:
    stem = Path(filename or "").stem
    stem = normalize("NFC", stem.replace("\x00", ""))
    stem = stem.replace("/", "_").replace("\\", "_").strip()

    if not stem or stem in {".", ".."}:
        ascii_fallback = secure_filename(Path(filename or "").stem)
        return ascii_fallback or fallback

    return stem


=======
>>>>>>> 6ce64965
_MOSCOW_TZ = ZoneInfo("Europe/Moscow")


def _format_moscow(dt):
    if dt is None:
        return ""
    aware = dt if dt.tzinfo else dt.replace(tzinfo=timezone.utc)
    localised = aware.astimezone(_MOSCOW_TZ)
    return localised.strftime("%d.%m.%Y %H:%M")


def _list_files(directory: Path):
    if not directory.exists():
        return []
    return sorted(
        [
            {
                "name": filename,
                "size": (directory / filename).stat().st_size,
            }
            for filename in os.listdir(directory)
            if (directory / filename).is_file()
        ],
        key=lambda item: item["name"].lower(),
    )


@bp.route("/", methods=["GET", "POST"])
def index():
    if request.method == "POST":
        name = request.form.get("name", "").strip()
        description = request.form.get("description", "").strip() or None

        if not name:
            flash("Укажите название комнаты.", "error")
        else:
            room = Room(
                id=str(uuid.uuid4()),
                name=name,
                description=description,
                check_prompt=DEFAULT_ROOM_PROMPT,
                task_prompt=DEFAULT_ROOM_PROMPT,
            )
            db.session.add(room)
            db.session.commit()
            flash("Комната успешно создана.", "success")
            return redirect(url_for("main.room_detail", room_id=room.id))

    rooms = Room.query.order_by(Room.created_at.desc()).all()
    return render_template(
        "index.html",
        rooms=rooms,
        default_room_prompt=DEFAULT_ROOM_PROMPT,
        format_moscow=_format_moscow,
    )


@bp.route("/rooms/<room_id>", methods=["GET", "POST"])
def room_detail(room_id: str):
    room = Room.query.get_or_404(room_id)
    storage = _room_storage(room_id)
    uploads_dir = storage / "uploads"
    templates_dir = storage / "templates"

    if request.method == "POST":
        action = request.form.get("action")

        if action == "update_prompt":
            new_prompt = request.form.get("prompt", "").strip()
            if not new_prompt:
                flash("Введите текст промпта для комнаты.", "error")
            else:
                room.prompt = new_prompt
                db.session.commit()
                flash("Промпт комнаты обновлён.", "success")
            return redirect(url_for("main.room_detail", room_id=room.id))

        if action == "reset_prompt":
            room.prompt = DEFAULT_ROOM_PROMPT
            db.session.commit()
            flash("Промпт комнаты сброшен к шаблону.", "info")
            return redirect(url_for("main.room_detail", room_id=room.id))

        if action == "upload_submission":
            file = request.files.get("submission_zip")
            original_name = file.filename if file else ""
            if not file or not original_name:
                flash("Выберите zip-файл для загрузки.", "error")
            else:
                try:
                    filename = _preserve_upload_name(original_name, {".zip"}, "archive.zip")
                except ValueError:
                    flash("Разрешена загрузка только .zip файлов.", "error")
                else:
                    safe_stem = secure_filename(source_path.stem) or "archive"
                    filename = f"{safe_stem}.zip"
                    destination = uploads_dir / filename
                    file.save(destination)
                    flash("Архив с заданиями загружен.", "success")
            return redirect(url_for("main.room_detail", room_id=room.id))

        if action == "upload_template":
            template_file = request.files.get("template_file")
            original_name = template_file.filename if template_file else ""
            if not template_file or not original_name:
                flash("Выберите файл шаблона для загрузки.", "error")
            else:
                try:
                    filename = _preserve_upload_name(
                        original_name,
                        {".docx"},
                        "template.docx",
                    )
                except ValueError:
                    flash("Поддерживаются только файлы .docx.", "error")
                    return redirect(url_for("main.room_detail", room_id=room.id))

                destination = templates_dir / filename
                template_file.save(destination)
                room.template_filename = filename
                db.session.commit()
                flash("Шаблон сохранён для комнаты.", "success")
            return redirect(url_for("main.room_detail", room_id=room.id))

    uploads = _list_files(uploads_dir)
    templates = _list_files(templates_dir)
    latest_job = job_manager.latest_job_for_room(room.id)

    return render_template(
        "room.html",
        room=room,
        uploads=uploads,
        templates=templates,
        default_room_prompt=DEFAULT_ROOM_PROMPT,
        available_archives=[item["name"] for item in uploads],
        latest_job_id=latest_job.id if latest_job else None,
        format_moscow=_format_moscow,
    )


@bp.route("/rooms/<room_id>/uploads/<path:filename>")
def download_upload(room_id: str, filename: str):
    storage = _room_storage(room_id)
    return send_from_directory(storage / "uploads", filename, as_attachment=True)


@bp.route("/rooms/<room_id>/templates/<path:filename>")
def download_template(room_id: str, filename: str):
    storage = _room_storage(room_id)
    return send_from_directory(storage / "templates", filename, as_attachment=True)


@bp.post("/rooms/<room_id>/auto-check")
def start_auto_check(room_id: str):
    room = Room.query.get_or_404(room_id)
    storage = _room_storage(room_id)
    uploads_dir = storage / "uploads"
    templates_dir = storage / "templates"

    is_async = request.is_json or request.headers.get("X-Requested-With") == "XMLHttpRequest"
    payload = request.get_json(silent=True) if request.is_json else None
    dataset = (payload or {}).get("dataset") if payload else request.form.get("dataset")
    dataset = (dataset or "").strip()

    if not dataset:
        message = "Выберите архив с заданиями для проверки."
        if is_async:
            return jsonify({"error": message}), 400
        flash(message, "error")
        return redirect(url_for("main.room_detail", room_id=room.id))

    archive_path = uploads_dir / dataset
    if not archive_path.exists():
        message = "Выбранный архив не найден."
        if is_async:
            return jsonify({"error": message}), 404
        flash(message, "error")
        return redirect(url_for("main.room_detail", room_id=room.id))

    if room.template_filename:
        template_path = templates_dir / room.template_filename
    else:
        template_path = Path(current_app.config["DEFAULT_TEMPLATE_PATH"])

    if not template_path.exists():
        message = "Файл шаблона для проверки не найден."
        if is_async:
            return jsonify({"error": message}), 404
        flash(message, "error")
        return redirect(url_for("main.room_detail", room_id=room.id))

    active_job = job_manager.active_job_for_room(room.id)
    if active_job:
        message = "Проверка уже выполняется для этой комнаты."
        if is_async:
            return jsonify({"error": message, "job_id": active_job.id}), 409
        flash(message, "info")
        return redirect(url_for("main.room_detail", room_id=room.id))

<<<<<<< HEAD
    workspace_dir = storage / "workspace" / _workspace_slug(dataset)
=======
    workspace_dir = storage / "workspace" / Path(dataset).stem
>>>>>>> 6ce64965
    if workspace_dir.exists():
        shutil.rmtree(workspace_dir)

    try:
        _extract_zip_safe(archive_path, workspace_dir)
    except (ValueError, zipfile.BadZipFile) as err:
        shutil.rmtree(workspace_dir, ignore_errors=True)
        message = f"Не удалось распаковать архив: {err}"
        if is_async:
            return jsonify({"error": message}), 400
        flash(message, "error")
        return redirect(url_for("main.room_detail", room_id=room.id))

    reports_dir = storage / "reports"

    try:
        job = job_manager.create_job(
            room_id=room.id,
            workspace_dir=workspace_dir,
            template_path=template_path,
            reports_dir=reports_dir,
            room_prompt=room.prompt or DEFAULT_ROOM_PROMPT,
        )
    except ActiveJobError as exc:
        message = "Проверка уже выполняется для этой комнаты."
        if is_async:
            return jsonify({"error": message, "job_id": exc.job_id}), 409
        flash(message, "info")
        return redirect(url_for("main.room_detail", room_id=room.id))

    if is_async:
        return jsonify({"job_id": job.id}), 202

    flash("Проверка запущена. Прогресс отображается ниже.", "info")
    return redirect(url_for("main.room_detail", room_id=room.id))


@bp.get("/rooms/<room_id>/auto-check/<job_id>")
def auto_check_status(room_id: str, job_id: str):
    job = job_manager.get_job(job_id)
    if job is None or job.room_id != room_id:
        abort(404)
    return jsonify(job.snapshot())


@bp.get("/rooms/<room_id>/auto-check/<job_id>/download")
def auto_check_download(room_id: str, job_id: str):
    job = job_manager.get_job(job_id)
    if job is None or job.room_id != room_id:
        abort(404)
    if job.status != "finished" or not job.download_name:
        abort(400)
    return send_from_directory(
        str(job.reports_dir),
        job.download_name,
        as_attachment=True,
        download_name=job.download_name,
    )
def _extract_zip_safe(zip_path: Path, destination: Path) -> None:
    with zipfile.ZipFile(zip_path) as archive:
        destination.mkdir(parents=True, exist_ok=True)
        root = destination.resolve()
        for member in archive.infolist():
            target_path = (root / member.filename).resolve(strict=False)
            if not str(target_path).startswith(str(root)):
                raise ValueError("Обнаружена небезопасная структура архива.")
        archive.extractall(destination)<|MERGE_RESOLUTION|>--- conflicted
+++ resolved
@@ -19,10 +19,7 @@
     send_from_directory,
     url_for,
 )
-<<<<<<< HEAD
 from werkzeug.utils import secure_filename
-=======
->>>>>>> 6ce64965
 from .default_prompts import DEFAULT_ROOM_PROMPT
 from .models import Room
 from . import db
@@ -62,7 +59,6 @@
     return candidate
 
 
-<<<<<<< HEAD
 def _workspace_slug(filename: str, fallback: str = "archive") -> str:
     stem = Path(filename or "").stem
     stem = normalize("NFC", stem.replace("\x00", ""))
@@ -75,8 +71,6 @@
     return stem
 
 
-=======
->>>>>>> 6ce64965
 _MOSCOW_TZ = ZoneInfo("Europe/Moscow")
 
 
@@ -276,11 +270,7 @@
         flash(message, "info")
         return redirect(url_for("main.room_detail", room_id=room.id))
 
-<<<<<<< HEAD
     workspace_dir = storage / "workspace" / _workspace_slug(dataset)
-=======
-    workspace_dir = storage / "workspace" / Path(dataset).stem
->>>>>>> 6ce64965
     if workspace_dir.exists():
         shutil.rmtree(workspace_dir)
 
